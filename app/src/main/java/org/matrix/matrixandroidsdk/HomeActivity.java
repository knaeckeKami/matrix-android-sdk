package org.matrix.matrixandroidsdk;

import android.app.AlertDialog;
import android.content.Intent;
import android.support.v7.app.ActionBarActivity;
import android.os.Bundle;
import android.view.Menu;
import android.view.MenuItem;
import android.view.View;
import android.widget.AdapterView;
import android.widget.ListView;

import org.matrix.androidsdk.MXApiClient;
import org.matrix.androidsdk.MXSession;
<<<<<<< HEAD
=======
import org.matrix.androidsdk.api.response.CreateRoomResponse;
>>>>>>> 92cc11d0
import org.matrix.androidsdk.data.Room;
import org.matrix.androidsdk.listeners.MXEventListener;
import org.matrix.androidsdk.rest.ApiCallback;
import org.matrix.androidsdk.rest.model.CreateRoomResponse;
import org.matrix.androidsdk.rest.model.MatrixError;
import org.matrix.matrixandroidsdk.adapters.RoomsAdapter;
import org.matrix.matrixandroidsdk.services.EventStreamService;

/**
 * Displays the main screen of the app, with rooms the user has joined and the ability to create
 * new rooms.
 */
public class HomeActivity extends ActionBarActivity {

    @Override
    protected void onCreate(Bundle savedInstanceState) {
        super.onCreate(savedInstanceState);
        setContentView(R.layout.activity_home);

        final MXSession matrixSession = Matrix.getInstance(getApplicationContext()).getDefaultSession();
        if (matrixSession == null) {
            finish();
            return;
        }

        final ListView myRoomList = (ListView)findViewById(R.id.listView_myRooms);
        final RoomsAdapter adapter = new RoomsAdapter(this, R.layout.adapter_item_my_rooms);
        myRoomList.setAdapter(adapter);

        matrixSession.getDataHandler().addListener(new MXEventListener() {
            @Override
            public void onInitialSyncComplete() {
                runOnUiThread(new Runnable() {
                    @Override
                    public void run() {
                        for (Room room : matrixSession.getDataHandler().getStore().getRooms()) {
                            adapter.add(room.getRoomState());
                        }
                        adapter.sortRooms();
                    }
                });
            }
        });

        myRoomList.setOnItemClickListener(new AdapterView.OnItemClickListener(){

            @Override
            public void onItemClick(AdapterView<?> adapterView, View view, int i, long l) {
                goToRoomPage(adapter.getItem(i).roomId);
            }
        });

        findViewById(R.id.button_newPrivateRoom).setOnClickListener(new View.OnClickListener() {

            @Override
            public void onClick(View view) {
                createRoom(false);
            }
        });

        findViewById(R.id.button_newPublicRoom).setOnClickListener(new View.OnClickListener() {

            @Override
            public void onClick(View view) {
                createRoom(true);
            }
        });

        startEventStream();
    }

    public void startEventStream() {
        Intent intent = new Intent(this, EventStreamService.class);
        // TODO Add args to specify which session.
        startService(intent);
    }


    @Override
    public boolean onCreateOptionsMenu(Menu menu) {
        // Inflate the menu; this adds items to the action bar if it is present.
        getMenuInflater().inflate(R.menu.home, menu);
        return true;
    }

    @Override
    public boolean onOptionsItemSelected(MenuItem item) {
        // Handle action bar item clicks here. The action bar will
        // automatically handle clicks on the Home/Up button, so long
        // as you specify a parent activity in AndroidManifest.xml.
        int id = item.getItemId();
        if (id == R.id.action_settings) {
            return true;
        }
        else if (id == R.id.action_public_rooms) {
            goToPublicRoomPage();
            return true;
        }
        else if (id == R.id.action_logout) {
            CommonActivityUtils.logout(this);
            return true;
        }
        return super.onOptionsItemSelected(item);
    }

    private void goToPublicRoomPage() {
        startActivity(new Intent(this, PublicRoomsActivity.class));
    }

    private void goToRoomPage(String roomId) {
        Intent intent = new Intent(this, RoomActivity.class);
        intent.putExtra(RoomActivity.EXTRA_ROOM_ID, roomId);
        startActivity(intent);
    }

    private void createRoom(final boolean isPublic) {
        if (isPublic) {
            AlertDialog alert = CommonActivityUtils.createEditTextAlert(this, "Set Room Alias", "alias-name", new CommonActivityUtils.OnSubmitListener() {
                @Override
                public void onSubmit(String text) {
                    if (text.length() == 0) {
                        return;
                    }
                    MXSession session = Matrix.getInstance(getApplicationContext()).getDefaultSession();
<<<<<<< HEAD
                    session.getRoomsApiClient().createRoom(null, null, "public", text, new ApiCallback<CreateRoomResponse>() {
=======
                    session.getRoomsApiClient().createRoom(null, null, "public", text, new MXApiClient.SimpleApiCallback<CreateRoomResponse>() {
>>>>>>> 92cc11d0

                        @Override
                        public void onSuccess(CreateRoomResponse info) {
                            goToRoomPage(info.roomId);
                        }
                    });
                }

                @Override
                public void onCancelled() {}
            });
            alert.show();
        }
        else {
            AlertDialog alert = CommonActivityUtils.createEditTextAlert(this, "Set Room Name", "My Room", new CommonActivityUtils.OnSubmitListener() {
                @Override
                public void onSubmit(String text) {
                    if (text.length() == 0) {
                        return;
                    }
                    MXSession session = Matrix.getInstance(getApplicationContext()).getDefaultSession();
<<<<<<< HEAD
                    session.getRoomsApiClient().createRoom(text, null, "private", null, new ApiCallback<CreateRoomResponse>() {
=======
                    session.getRoomsApiClient().createRoom(text, null, "private", null, new MXApiClient.SimpleApiCallback<CreateRoomResponse>() {
>>>>>>> 92cc11d0

                        @Override
                        public void onSuccess(CreateRoomResponse info) {
                            goToRoomPage(info.roomId);
                        }
                    });
                }

                @Override
                public void onCancelled() {}
            });
            alert.show();
        }
    }


}<|MERGE_RESOLUTION|>--- conflicted
+++ resolved
@@ -12,10 +12,7 @@
 
 import org.matrix.androidsdk.MXApiClient;
 import org.matrix.androidsdk.MXSession;
-<<<<<<< HEAD
-=======
 import org.matrix.androidsdk.api.response.CreateRoomResponse;
->>>>>>> 92cc11d0
 import org.matrix.androidsdk.data.Room;
 import org.matrix.androidsdk.listeners.MXEventListener;
 import org.matrix.androidsdk.rest.ApiCallback;
@@ -140,11 +137,7 @@
                         return;
                     }
                     MXSession session = Matrix.getInstance(getApplicationContext()).getDefaultSession();
-<<<<<<< HEAD
-                    session.getRoomsApiClient().createRoom(null, null, "public", text, new ApiCallback<CreateRoomResponse>() {
-=======
                     session.getRoomsApiClient().createRoom(null, null, "public", text, new MXApiClient.SimpleApiCallback<CreateRoomResponse>() {
->>>>>>> 92cc11d0
 
                         @Override
                         public void onSuccess(CreateRoomResponse info) {
@@ -166,11 +159,7 @@
                         return;
                     }
                     MXSession session = Matrix.getInstance(getApplicationContext()).getDefaultSession();
-<<<<<<< HEAD
-                    session.getRoomsApiClient().createRoom(text, null, "private", null, new ApiCallback<CreateRoomResponse>() {
-=======
                     session.getRoomsApiClient().createRoom(text, null, "private", null, new MXApiClient.SimpleApiCallback<CreateRoomResponse>() {
->>>>>>> 92cc11d0
 
                         @Override
                         public void onSuccess(CreateRoomResponse info) {
