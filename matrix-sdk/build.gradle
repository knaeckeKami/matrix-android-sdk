--- conflicted
+++ resolved
@@ -115,21 +115,13 @@
 
 dependencies {
     compile fileTree(dir: 'libs', include: ['*.jar'])
-<<<<<<< HEAD
-    compile 'com.android.support:appcompat-v7:26.+'
+    compile 'com.android.support:appcompat-v7:27.1.1'
     compile 'com.squareup.retrofit2:retrofit:2.4.0'
     compile 'com.squareup.retrofit2:converter-gson:2.4.0'
     compile 'com.google.code.gson:gson:2.8.2'
     compile 'com.squareup.okhttp3:okhttp:3.10.0'
     compile 'com.facebook.stetho:stetho:1.5.0'
     compile 'com.facebook.stetho:stetho-okhttp3:1.5.0'
-=======
-    compile 'com.android.support:appcompat-v7:27.1.1'
-    compile 'com.squareup.retrofit:retrofit:1.6.1'
-    compile 'com.google.code.gson:gson:2.3'
-    compile 'com.squareup.okhttp:okhttp-urlconnection:2.2.0'
-    compile 'com.squareup.okhttp:okhttp:2.2.0'
->>>>>>> 50efb50d
 
     compile(name: 'olm-sdk', ext: 'aar')
 
