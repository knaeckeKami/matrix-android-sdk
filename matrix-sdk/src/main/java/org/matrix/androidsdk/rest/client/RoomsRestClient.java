--- conflicted
+++ resolved
@@ -36,11 +36,7 @@
 import org.matrix.androidsdk.rest.model.Event;
 import org.matrix.androidsdk.rest.model.EventContext;
 import org.matrix.androidsdk.rest.model.MatrixError;
-<<<<<<< HEAD
-import org.matrix.androidsdk.rest.model.Message;
-=======
 import org.matrix.androidsdk.rest.model.message.Message;
->>>>>>> 8b647969
 import org.matrix.androidsdk.rest.model.PowerLevels;
 import org.matrix.androidsdk.rest.model.ReportContentParams;
 import org.matrix.androidsdk.rest.model.RoomAliasDescription;
@@ -414,8 +410,6 @@
                 }
             }));
         } catch (Throwable t) {
-<<<<<<< HEAD
-=======
             callback.onUnexpectedError(new Exception(t));
         }
     }
@@ -534,133 +528,6 @@
 
         try {
             mApi.getEvent(eventId, new RestAdapterCallback<Event>(description, mUnsentEventsManager, callback, new RestAdapterCallback.RequestRetryCallBack() {
-                @Override
-                public void onRetry() {
-                    getEventFromEventId(eventId, callback);
-                }
-            }));
-
-        } catch (Throwable t) {
->>>>>>> 8b647969
-            callback.onUnexpectedError(new Exception(t));
-        }
-    }
-
-
-    /**
-     * Retrieve an event from its room id / event id.
-     *
-     * @param roomId   the room id
-     * @param eventId  the event id
-     * @param callback the asynchronous callback.
-     */
-    public void getEvent(final String roomId, final String eventId, final ApiCallback<Event> callback) {
-        // try first with roomid / event id
-        getEventFromRoomIdEventId(roomId, eventId, new ApiCallback<Event>() {
-            @Override
-            public void onSuccess(Event event) {
-                callback.onSuccess(event);
-            }
-
-            @Override
-            public void onNetworkError(Exception e) {
-                callback.onNetworkError(e);
-            }
-
-            @Override
-            public void onMatrixError(MatrixError e) {
-                if (TextUtils.equals(e.errcode, MatrixError.UNRECOGNIZED)) {
-                    getEventFromEventId(eventId, new ApiCallback<Event>() {
-                        @Override
-                        public void onSuccess(Event event) {
-                            callback.onSuccess(event);
-                        }
-
-                        @Override
-                        public void onNetworkError(Exception e) {
-                            callback.onNetworkError(e);
-                        }
-
-                        @Override
-                        public void onMatrixError(MatrixError e) {
-                            if (TextUtils.equals(e.errcode, MatrixError.UNRECOGNIZED)) {
-                                getContextOfEvent(roomId, eventId, 1, new ApiCallback<EventContext>() {
-                                    @Override
-                                    public void onSuccess(EventContext eventContext) {
-                                        callback.onSuccess(eventContext.event);
-                                    }
-
-                                    @Override
-                                    public void onNetworkError(Exception e) {
-                                        callback.onNetworkError(e);
-                                    }
-
-                                    @Override
-                                    public void onMatrixError(MatrixError e) {
-                                        callback.onMatrixError(e);
-                                    }
-
-                                    @Override
-                                    public void onUnexpectedError(Exception e) {
-                                        callback.onUnexpectedError(e);
-                                    }
-                                });
-                            } else {
-                                callback.onMatrixError(e);
-                            }
-                        }
-
-                        @Override
-                        public void onUnexpectedError(Exception e) {
-                            callback.onUnexpectedError(e);
-                        }
-                    });
-                } else {
-                    callback.onMatrixError(e);
-                }
-            }
-
-            @Override
-            public void onUnexpectedError(Exception e) {
-                callback.onUnexpectedError(e);
-            }
-        });
-    }
-
-    /**
-     * Retrieve an event from its room id / event id.
-     *
-     * @param roomId   the room id
-     * @param eventId  the event id
-     * @param callback the asynchronous callback.
-     */
-    private void getEventFromRoomIdEventId(final String roomId, final String eventId, final ApiCallback<Event> callback) {
-        final String description = "getEventFromRoomIdEventId : roomId " + roomId + " eventId " + eventId;
-
-        try {
-            mApi.getEvent(roomId, eventId , new RestAdapterCallback<Event>(description, mUnsentEventsManager, callback, new RestAdapterCallback.RequestRetryCallBack() {
-                @Override
-                public void onRetry() {
-                    getEventFromRoomIdEventId(roomId, eventId, callback);
-                }
-            }));
-
-        } catch (Throwable t) {
-            callback.onUnexpectedError(new Exception(t));
-        }
-    }
-
-    /**
-     * Retrieve an event from its event id.
-     *
-     * @param eventId  the event id
-     * @param callback the asynchronous callback.
-     */
-    private void getEventFromEventId(final String eventId, final ApiCallback<Event> callback) {
-        final String description = "getEventFromEventId : eventId " + eventId;
-
-        try {
-            mApi.getEvent(eventId , new RestAdapterCallback<Event>(description, mUnsentEventsManager, callback, new RestAdapterCallback.RequestRetryCallBack() {
                 @Override
                 public void onRetry() {
                     getEventFromEventId(eventId, callback);
@@ -1126,8 +993,6 @@
                 }
             }));
         } catch (Throwable t) {
-<<<<<<< HEAD
-=======
             callback.onUnexpectedError(new Exception(t));
         }
     }
@@ -1153,7 +1018,6 @@
                 }
             }));
         } catch (Throwable t) {
->>>>>>> 8b647969
             callback.onUnexpectedError(new Exception(t));
         }
     }
